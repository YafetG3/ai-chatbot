'use client';

import type { ChatRequestOptions, CreateMessage, Message } from 'ai';
import cx from 'classnames';
import {
  AnimatePresence,
  motion,
  useMotionValue,
  useTransform,
} from 'framer-motion';
import {
  type Dispatch,
  memo,
  type SetStateAction,
  useEffect,
  useRef,
  useState,
} from 'react';
import { useOnClickOutside } from 'usehooks-ts';
import { nanoid } from 'nanoid';
import {
  Tooltip,
  TooltipContent,
  TooltipProvider,
  TooltipTrigger,
} from '@/components/ui/tooltip';
import { sanitizeUIMessages } from '@/lib/utils';

import {
  ArrowUpIcon,
  CodeIcon,
  FileIcon,
  LogsIcon,
  MessageIcon,
  PenIcon,
  StopIcon,
  SummarizeIcon,
  TerminalIcon,
} from './icons';
<<<<<<< HEAD
import equal from 'fast-deep-equal';
=======
import { BlockKind } from './block';
>>>>>>> 9778631d

type ToolProps = {
  type:
    | 'final-polish'
    | 'request-suggestions'
    | 'adjust-reading-level'
    | 'code-review'
    | 'add-comments'
    | 'add-logs';
  description: string;
  icon: JSX.Element;
  selectedTool: string | null;
  setSelectedTool: Dispatch<SetStateAction<string | null>>;
  isToolbarVisible?: boolean;
  setIsToolbarVisible?: Dispatch<SetStateAction<boolean>>;
  isAnimating: boolean;
  append: (
    message: Message | CreateMessage,
    chatRequestOptions?: ChatRequestOptions,
  ) => Promise<string | null | undefined>;
};

const Tool = ({
  type,
  description,
  icon,
  selectedTool,
  setSelectedTool,
  isToolbarVisible,
  setIsToolbarVisible,
  isAnimating,
  append,
}: ToolProps) => {
  const [isHovered, setIsHovered] = useState(false);

  useEffect(() => {
    if (selectedTool !== type) {
      setIsHovered(false);
    }
  }, [selectedTool, type]);

  const handleSelect = () => {
    if (!isToolbarVisible && setIsToolbarVisible) {
      setIsToolbarVisible(true);
      return;
    }

    if (!selectedTool) {
      setIsHovered(true);
      setSelectedTool(type);
      return;
    }

    if (selectedTool !== type) {
      setSelectedTool(type);
    } else {
      if (type === 'final-polish') {
        append({
          role: 'user',
          content:
            'Please add final polish and check for grammar, add section titles for better structure, and ensure everything reads smoothly.',
        });

        setSelectedTool(null);
      } else if (type === 'request-suggestions') {
        append({
          role: 'user',
          content:
            'Please add suggestions you have that could improve the writing.',
        });

        setSelectedTool(null);
      } else if (type === 'add-comments') {
        append({
          role: 'user',
          content: 'Please add comments to explain the code.',
        });

        setSelectedTool(null);
      } else if (type === 'add-logs') {
        append({
          role: 'user',
          content: 'Please add logs to help debug the code.',
        });

        setSelectedTool(null);
      }
    }
  };

  return (
    <Tooltip open={isHovered && !isAnimating}>
      <TooltipTrigger asChild>
        <motion.div
          className={cx('p-3 rounded-full', {
            'bg-primary !text-primary-foreground': selectedTool === type,
          })}
          onHoverStart={() => {
            setIsHovered(true);
          }}
          onHoverEnd={() => {
            if (selectedTool !== type) setIsHovered(false);
          }}
          onKeyDown={(event) => {
            if (event.key === 'Enter') {
              handleSelect();
            }
          }}
          initial={{ scale: 1, opacity: 0 }}
          animate={{ opacity: 1, transition: { delay: 0.1 } }}
          whileHover={{ scale: 1.1 }}
          whileTap={{ scale: 0.95 }}
          exit={{
            scale: 0.9,
            opacity: 0,
            transition: { duration: 0.1 },
          }}
          onClick={() => {
            handleSelect();
          }}
        >
          {selectedTool === type ? <ArrowUpIcon /> : icon}
        </motion.div>
      </TooltipTrigger>
      <TooltipContent
        side="left"
        sideOffset={16}
        className="bg-foreground text-background rounded-2xl p-3 px-4"
      >
        {description}
      </TooltipContent>
    </Tooltip>
  );
};

const randomArr = [...Array(6)].map((x) => nanoid(5));

const ReadingLevelSelector = ({
  setSelectedTool,
  append,
  isAnimating,
}: {
  setSelectedTool: Dispatch<SetStateAction<string | null>>;
  isAnimating: boolean;
  append: (
    message: Message | CreateMessage,
    chatRequestOptions?: ChatRequestOptions,
  ) => Promise<string | null | undefined>;
}) => {
  const LEVELS = [
    'Elementary',
    'Middle School',
    'Keep current level',
    'High School',
    'College',
    'Graduate',
  ];

  const y = useMotionValue(-40 * 2);
  const dragConstraints = 5 * 40 + 2;
  const yToLevel = useTransform(y, [0, -dragConstraints], [0, 5]);

  const [currentLevel, setCurrentLevel] = useState(2);
  const [hasUserSelectedLevel, setHasUserSelectedLevel] =
    useState<boolean>(false);

  useEffect(() => {
    const unsubscribe = yToLevel.on('change', (latest) => {
      const level = Math.min(5, Math.max(0, Math.round(Math.abs(latest))));
      setCurrentLevel(level);
    });

    return () => unsubscribe();
  }, [yToLevel]);

  return (
    <div className="relative flex flex-col justify-end items-center">
      {randomArr.map((id) => (
        <motion.div
          key={id}
          className="size-[40px] flex flex-row items-center justify-center"
          initial={{ opacity: 0 }}
          animate={{ opacity: 1 }}
          exit={{ opacity: 0 }}
          transition={{ delay: 0.1 }}
        >
          <div className="size-2 rounded-full bg-muted-foreground/40" />
        </motion.div>
      ))}

      <TooltipProvider>
        <Tooltip open={!isAnimating}>
          <TooltipTrigger asChild>
            <motion.div
              className={cx(
                'absolute bg-background p-3 border rounded-full flex flex-row items-center',
                {
                  'bg-primary text-primary-foreground': currentLevel !== 2,
                  'bg-background text-foreground': currentLevel === 2,
                },
              )}
              style={{ y }}
              drag="y"
              dragElastic={0}
              dragMomentum={false}
              whileHover={{ scale: 1.05 }}
              whileTap={{ scale: 0.95 }}
              transition={{ duration: 0.1 }}
              dragConstraints={{ top: -dragConstraints, bottom: 0 }}
              onDragStart={() => {
                setHasUserSelectedLevel(false);
              }}
              onDragEnd={() => {
                if (currentLevel === 2) {
                  setSelectedTool(null);
                } else {
                  setHasUserSelectedLevel(true);
                }
              }}
              onClick={() => {
                if (currentLevel !== 2 && hasUserSelectedLevel) {
                  append({
                    role: 'user',
                    content: `Please adjust the reading level to ${LEVELS[currentLevel]} level.`,
                  });

                  setSelectedTool(null);
                }
              }}
            >
              {currentLevel === 2 ? <SummarizeIcon /> : <ArrowUpIcon />}
            </motion.div>
          </TooltipTrigger>
          <TooltipContent
            side="left"
            sideOffset={16}
            className="bg-foreground text-background text-sm rounded-2xl p-3 px-4"
          >
            {LEVELS[currentLevel]}
          </TooltipContent>
        </Tooltip>
      </TooltipProvider>
    </div>
  );
};

const toolsByBlockKind: Record<
  BlockKind,
  Array<{
    type:
      | 'final-polish'
      | 'request-suggestions'
      | 'adjust-reading-level'
      | 'code-review'
      | 'add-comments'
      | 'add-logs';
    description: string;
    icon: JSX.Element;
  }>
> = {
  text: [
    {
      type: 'final-polish',
      description: 'Add final polish',
      icon: <PenIcon />,
    },
    {
      type: 'adjust-reading-level',
      description: 'Adjust reading level',
      icon: <SummarizeIcon />,
    },
    {
      type: 'request-suggestions',
      description: 'Request suggestions',
      icon: <MessageIcon />,
    },
  ],
  code: [
    {
      type: 'add-comments',
      description: 'Add comments',
      icon: <CodeIcon />,
    },
    {
      type: 'add-logs',
      description: 'Add logs',
      icon: <LogsIcon />,
    },
  ],
};

export const Tools = ({
  isToolbarVisible,
  selectedTool,
  setSelectedTool,
  append,
  isAnimating,
  setIsToolbarVisible,
  blockKind,
}: {
  isToolbarVisible: boolean;
  selectedTool: string | null;
  setSelectedTool: Dispatch<SetStateAction<string | null>>;
  append: (
    message: Message | CreateMessage,
    chatRequestOptions?: ChatRequestOptions,
  ) => Promise<string | null | undefined>;
  isAnimating: boolean;
  setIsToolbarVisible: Dispatch<SetStateAction<boolean>>;
  blockKind: 'text' | 'code';
}) => {
  const [primaryTool, ...secondaryTools] = toolsByBlockKind[blockKind];

  return (
    <motion.div
      className="flex flex-col"
      initial={{ opacity: 0, scale: 0.95 }}
      animate={{ opacity: 1, scale: 1 }}
      exit={{ opacity: 0, scale: 0.95 }}
    >
      <AnimatePresence>
        {isToolbarVisible &&
          secondaryTools.map((secondaryTool) => (
            <Tool
              key={secondaryTool.type}
              type={secondaryTool.type}
              description={secondaryTool.description}
              icon={secondaryTool.icon}
              selectedTool={selectedTool}
              setSelectedTool={setSelectedTool}
              append={append}
              isAnimating={isAnimating}
            />
          ))}
      </AnimatePresence>

      <Tool
        type={primaryTool.type}
        description={primaryTool.description}
        icon={primaryTool.icon}
        selectedTool={selectedTool}
        setSelectedTool={setSelectedTool}
        isToolbarVisible={isToolbarVisible}
        setIsToolbarVisible={setIsToolbarVisible}
        append={append}
        isAnimating={isAnimating}
      />
    </motion.div>
  );
};

const PureToolbar = ({
  isToolbarVisible,
  setIsToolbarVisible,
  append,
  isLoading,
  stop,
  setMessages,
  blockKind,
}: {
  isToolbarVisible: boolean;
  setIsToolbarVisible: Dispatch<SetStateAction<boolean>>;
  isLoading: boolean;
  append: (
    message: Message | CreateMessage,
    chatRequestOptions?: ChatRequestOptions,
  ) => Promise<string | null | undefined>;
  stop: () => void;
  setMessages: Dispatch<SetStateAction<Message[]>>;
  blockKind: 'text' | 'code';
}) => {
  const toolbarRef = useRef<HTMLDivElement>(null);
  const timeoutRef = useRef<ReturnType<typeof setTimeout>>();

  const [selectedTool, setSelectedTool] = useState<string | null>(null);
  const [isAnimating, setIsAnimating] = useState(false);

  useOnClickOutside(toolbarRef, () => {
    setIsToolbarVisible(false);
    setSelectedTool(null);
  });

  const startCloseTimer = () => {
    if (timeoutRef.current) {
      clearTimeout(timeoutRef.current);
    }

    timeoutRef.current = setTimeout(() => {
      setSelectedTool(null);
      setIsToolbarVisible(false);
    }, 2000);
  };

  const cancelCloseTimer = () => {
    if (timeoutRef.current) {
      clearTimeout(timeoutRef.current);
    }
  };

  useEffect(() => {
    return () => {
      if (timeoutRef.current) {
        clearTimeout(timeoutRef.current);
      }
    };
  }, []);

  useEffect(() => {
    if (isLoading) {
      setIsToolbarVisible(false);
    }
  }, [isLoading, setIsToolbarVisible]);

  return (
    <TooltipProvider delayDuration={0}>
      <motion.div
        className="cursor-pointer absolute right-6 bottom-6 p-1.5 border rounded-full shadow-lg bg-background flex flex-col justify-end"
        initial={{ opacity: 0, y: -20, scale: 1 }}
        animate={
          isToolbarVisible
            ? selectedTool === 'adjust-reading-level'
              ? {
                  opacity: 1,
                  y: 0,
                  height: 6 * 43,
                  transition: { delay: 0 },
                  scale: 0.95,
                }
              : {
                  opacity: 1,
                  y: 0,
                  height: toolsByBlockKind[blockKind].length * 47,
                  transition: { delay: 0 },
                  scale: 1,
                }
            : { opacity: 1, y: 0, height: 54, transition: { delay: 0 } }
        }
        exit={{ opacity: 0, y: -20, transition: { duration: 0.1 } }}
        transition={{ type: 'spring', stiffness: 300, damping: 25 }}
        onHoverStart={() => {
          if (isLoading) return;

          cancelCloseTimer();
          setIsToolbarVisible(true);
        }}
        onHoverEnd={() => {
          if (isLoading) return;

          startCloseTimer();
        }}
        onAnimationStart={() => {
          setIsAnimating(true);
        }}
        onAnimationComplete={() => {
          setIsAnimating(false);
        }}
        ref={toolbarRef}
      >
        {isLoading ? (
          <motion.div
            key="stop-icon"
            initial={{ scale: 1 }}
            animate={{ scale: 1.4 }}
            exit={{ scale: 1 }}
            className="p-3"
            onClick={() => {
              stop();
              setMessages((messages) => sanitizeUIMessages(messages));
            }}
          >
            <StopIcon />
          </motion.div>
        ) : selectedTool === 'adjust-reading-level' ? (
          <ReadingLevelSelector
            key="reading-level-selector"
            append={append}
            setSelectedTool={setSelectedTool}
            isAnimating={isAnimating}
          />
        ) : (
          <Tools
            key="tools"
            append={append}
            isAnimating={isAnimating}
            isToolbarVisible={isToolbarVisible}
            selectedTool={selectedTool}
            setIsToolbarVisible={setIsToolbarVisible}
            setSelectedTool={setSelectedTool}
            blockKind={blockKind}
          />
        )}
      </motion.div>
    </TooltipProvider>
  );
};

export const Toolbar = memo(PureToolbar, (prevProps, nextProps) => {
  if (prevProps.isLoading !== nextProps.isLoading) return false;
  if (prevProps.isToolbarVisible !== nextProps.isToolbarVisible) return false;
<<<<<<< HEAD
=======
  if (prevProps.blockKind !== nextProps.blockKind) return false;
>>>>>>> 9778631d

  return true;
});<|MERGE_RESOLUTION|>--- conflicted
+++ resolved
@@ -37,11 +37,8 @@
   SummarizeIcon,
   TerminalIcon,
 } from './icons';
-<<<<<<< HEAD
 import equal from 'fast-deep-equal';
-=======
 import { BlockKind } from './block';
->>>>>>> 9778631d
 
 type ToolProps = {
   type:
@@ -541,10 +538,7 @@
 export const Toolbar = memo(PureToolbar, (prevProps, nextProps) => {
   if (prevProps.isLoading !== nextProps.isLoading) return false;
   if (prevProps.isToolbarVisible !== nextProps.isToolbarVisible) return false;
-<<<<<<< HEAD
-=======
   if (prevProps.blockKind !== nextProps.blockKind) return false;
->>>>>>> 9778631d
 
   return true;
 });