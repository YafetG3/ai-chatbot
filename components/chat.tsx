--- conflicted
+++ resolved
@@ -1,42 +1,36 @@
-'use client';
+"use client";
 
-import type { Attachment, Message } from 'ai';
-import { useChat } from 'ai/react';
-import { AnimatePresence } from 'framer-motion';
-import { User } from 'next-auth';
-import { useState } from 'react';
-import useSWR, { useSWRConfig } from 'swr';
-import { useWindowSize } from 'usehooks-ts';
+import type { Attachment, Message } from "ai";
+import { useChat } from "ai/react";
+import { AnimatePresence } from "framer-motion";
+import { User } from "next-auth";
+import { useState } from "react";
+import useSWR, { useSWRConfig } from "swr";
+import { useWindowSize } from "usehooks-ts";
 
-import { ChatHeader } from '@/components/chat-header';
-import type { Vote } from '@/lib/db/schema';
-import { fetcher } from '@/lib/utils';
+import { ChatHeader } from "@/components/chat-header";
+import type { Vote } from "@/lib/db/schema";
+import { fetcher } from "@/lib/utils";
 
-import { Block, type UIBlock } from './block';
-import { BlockStreamHandler } from './block-stream-handler';
-import { DeployDialog } from './deploy-dialog';
-import { MultimodalInput } from './multimodal-input';
-import { Messages } from './messages';
-import { VisibilityType } from './visibility-selector';
+import { Block, type UIBlock } from "./block";
+import { BlockStreamHandler } from "./block-stream-handler";
+import { DeployDialog } from "./deploy-dialog";
+import { MultimodalInput } from "./multimodal-input";
+import { Messages } from "./messages";
+import { VisibilityType } from "./visibility-selector";
 
 export function Chat({
   id,
   initialMessages,
   selectedModelId,
-<<<<<<< HEAD
   user,
-=======
->>>>>>> 3df0fd4c
   selectedVisibilityType,
   isReadonly,
 }: {
   id: string;
   initialMessages: Array<Message>;
   selectedModelId: string;
-<<<<<<< HEAD
   user: User | undefined;
-=======
->>>>>>> 3df0fd4c
   selectedVisibilityType: VisibilityType;
   isReadonly: boolean;
 }) {
@@ -58,10 +52,10 @@
     body: { id, modelId: selectedModelId },
     initialMessages,
     onFinish: () => {
-      mutate('/api/history');
+      mutate("/api/history");
     },
     onError: (error) => {
-      if (error.message.startsWith('Too many requests')) {
+      if (error.message.startsWith("Too many requests")) {
         setIsDeployDialogOpen(true);
       }
     },
@@ -71,10 +65,10 @@
     useWindowSize();
 
   const [block, setBlock] = useState<UIBlock>({
-    documentId: 'init',
-    content: '',
-    title: '',
-    status: 'idle',
+    documentId: "init",
+    content: "",
+    title: "",
+    status: "idle",
     isVisible: false,
     boundingBox: {
       top: windowHeight / 4,
@@ -85,7 +79,7 @@
   });
 
   const { data: votes } = useSWR<Array<Vote>>(
-    id !== 'guest' ? `/api/vote?chatId=${id}` : null,
+    id !== "guest" ? `/api/vote?chatId=${id}` : null,
     fetcher,
   );
 
@@ -100,11 +94,8 @@
           selectedModelId={selectedModelId}
           selectedVisibilityType={selectedVisibilityType}
           isReadonly={isReadonly}
-<<<<<<< HEAD
           user={user}
           setMessages={setMessages}
-=======
->>>>>>> 3df0fd4c
         />
 
         <Messages
@@ -117,10 +108,7 @@
           setMessages={setMessages}
           reload={reload}
           isReadonly={isReadonly}
-<<<<<<< HEAD
           user={user}
-=======
->>>>>>> 3df0fd4c
         />
 
         <form className="flex mx-auto px-4 bg-background pb-4 md:pb-6 gap-2 w-full md:max-w-3xl">
@@ -137,11 +125,8 @@
               messages={messages}
               setMessages={setMessages}
               append={append}
-<<<<<<< HEAD
               user={user}
               selectedModelId={selectedModelId}
-=======
->>>>>>> 3df0fd4c
             />
           )}
         </form>
@@ -165,11 +150,8 @@
             setMessages={setMessages}
             reload={reload}
             votes={votes}
-<<<<<<< HEAD
             user={user}
             selectedModelId={selectedModelId}
-=======
->>>>>>> 3df0fd4c
             isReadonly={isReadonly}
           />
         )}
