--- conflicted
+++ resolved
@@ -1,18 +1,18 @@
-'use client';
+"use client";
 
-import Link from 'next/link';
-import { useRouter } from 'next/navigation';
-import { useWindowSize } from 'usehooks-ts';
+import Link from "next/link";
+import { useRouter } from "next/navigation";
+import { useWindowSize } from "usehooks-ts";
 
-import { ModelSelector } from '@/components/model-selector';
-import { SidebarToggle } from '@/components/sidebar-toggle';
-import { Button } from '@/components/ui/button';
-import { PlusIcon, VercelIcon } from './icons';
-import { useSidebar } from './ui/sidebar';
-import { memo } from 'react';
-import { Tooltip, TooltipContent, TooltipTrigger } from './ui/tooltip';
-import { VisibilityType, VisibilitySelector } from './visibility-selector';
-import { UserIcon } from 'lucide-react';
+import { ModelSelector } from "@/components/model-selector";
+import { SidebarToggle } from "@/components/sidebar-toggle";
+import { Button } from "@/components/ui/button";
+import { PlusIcon, VercelIcon } from "./icons";
+import { useSidebar } from "./ui/sidebar";
+import { memo } from "react";
+import { Tooltip, TooltipContent, TooltipTrigger } from "./ui/tooltip";
+import { VisibilityType, VisibilitySelector } from "./visibility-selector";
+import { UserIcon } from "lucide-react";
 
 function PureChatHeader({
   chatId,
@@ -46,7 +46,7 @@
               variant="outline"
               className="order-2 md:order-1 md:px-2 px-2 md:h-fit ml-auto md:ml-0"
               onClick={() => {
-                router.push('/');
+                router.push("/");
                 router.refresh();
               }}
             >
@@ -73,23 +73,13 @@
         />
       )}
 
-<<<<<<< HEAD
       <div className="flex flex-row gap-2 md:h-[34px] order-4 md:ml-auto">
         <Button
           className="bg-zinc-900 dark:bg-zinc-100 hover:bg-zinc-800 dark:hover:bg-zinc-200 text-zinc-50 dark:text-zinc-900 hidden md:flex py-1.5 px-2 h-fit"
           asChild
-=======
-      <Button
-        className="bg-zinc-900 dark:bg-zinc-100 hover:bg-zinc-800 dark:hover:bg-zinc-200 text-zinc-50 dark:text-zinc-900 hidden md:flex py-1.5 px-2 h-fit md:h-[34px] order-4 md:ml-auto"
-        asChild
-      >
-        <Link
-          href={`https://vercel.com/new/clone?repository-url=https://github.com/vercel/ai-chatbot&env=AUTH_SECRET&envDescription=Learn more about how to get the API Keys for the application&envLink=https://github.com/vercel/ai-chatbot/blob/main/.env.example&demo-title=AI Chatbot&demo-description=An Open-Source AI Chatbot Template Built With Next.js and the AI SDK by Vercel.&demo-url=https://chat.vercel.ai&products=[{"type":"integration","protocol":"ai","productSlug":"grok","integrationSlug":"xai"},{"type":"integration","protocol":"ai","productSlug":"api-key","integrationSlug":"groq"},{"type":"integration","protocol":"storage","productSlug":"neon","integrationSlug":"neon"},{"type":"blob"}]`}
-          target="_noblank"
->>>>>>> 235b0edb
         >
           <Link
-            href="https://vercel.com/new/clone?repository-url=https%3A%2F%2Fgithub.com%2Fvercel%2Fai-chatbot&env=AUTH_SECRET,OPENAI_API_KEY&envDescription=Learn%20more%20about%20how%20to%20get%20the%20API%20Keys%20for%20the%20application&envLink=https%3A%2F%2Fgithub.com%2Fvercel%2Fai-chatbot%2Fblob%2Fmain%2F.env.example&demo-title=AI%20Chatbot&demo-description=An%20Open-Source%20AI%20Chatbot%20Template%20Built%20With%20Next.js%20and%20the%20AI%20SDK%20by%20Vercel.&demo-url=https%3A%2F%2Fchat.vercel.ai&stores=%5B%7B%22type%22:%22postgres%22%7D,%7B%22type%22:%22blob%22%7D%5D"
+            href={`https://vercel.com/new/clone?repository-url=https://github.com/vercel/ai-chatbot&env=AUTH_SECRET&envDescription=Learn more about how to get the API Keys for the application&envLink=https://github.com/vercel/ai-chatbot/blob/main/.env.example&demo-title=AI Chatbot&demo-description=An Open-Source AI Chatbot Template Built With Next.js and the AI SDK by Vercel.&demo-url=https://chat.vercel.ai&products=[{"type":"integration","protocol":"ai","productSlug":"grok","integrationSlug":"xai"},{"type":"integration","protocol":"ai","productSlug":"api-key","integrationSlug":"groq"},{"type":"integration","protocol":"storage","productSlug":"neon","integrationSlug":"neon"},{"type":"blob"}]`}
             target="_noblank"
           >
             <VercelIcon size={16} />
