'use client';

import { Attachment, Message } from 'ai';
import { useChat } from 'ai/react';
import { AnimatePresence } from 'framer-motion';
import { User } from 'next-auth';
import { useState } from 'react';
<<<<<<< HEAD
import { toast } from 'sonner';
=======
import { useWindowSize } from 'usehooks-ts';
>>>>>>> 5190b109

import { ChatHeader } from '@/components/custom/chat-header';
import { Message as PreviewMessage } from '@/components/custom/message';
import { useScrollToBottom } from '@/components/custom/use-scroll-to-bottom';

import { Canvas, UICanvas } from './canvas';
import { CanvasStreamHandler } from './canvas-stream-handler';
import { DeployDialog } from './deploy-dialog';
import { MultimodalInput } from './multimodal-input';
import { Overview } from './overview';

export function Chat({
  id,
  initialMessages,
  selectedModelId,
  user,
}: {
  id: string;
  initialMessages: Array<Message>;
  selectedModelId: string;
  user: User | undefined;
}) {
  const {
    messages,
    setMessages,
    handleSubmit,
    input,
    setInput,
    append,
    isLoading,
    stop,
    data: streamingData,
  } = useChat({
    body: { id, modelId: selectedModelId },
    initialMessages,
    onFinish: () => {
      if (user) {
        window.history.replaceState({}, '', `/chat/${id}`);
      }
    },
    onError: (error) => {
      if (error.message.startsWith('Too many requests')) {
        setIsDeployDialogOpen(true);
      }
    },
  });

<<<<<<< HEAD
=======
  const { width: windowWidth = 1920, height: windowHeight = 1080 } =
    useWindowSize();

  const [canvas, setCanvas] = useState<UICanvas>({
    documentId: 'init',
    content: '',
    title: '',
    status: 'idle',
    isVisible: false,
    boundingBox: {
      top: windowHeight / 4,
      left: windowWidth / 4,
      width: 250,
      height: 50,
    },
  });

>>>>>>> 5190b109
  const [messagesContainerRef, messagesEndRef] =
    useScrollToBottom<HTMLDivElement>();

  const [canvas, setCanvas] = useState<UICanvas | null>(null);
  const [attachments, setAttachments] = useState<Array<Attachment>>([]);
  const [isDeployDialogOpen, setIsDeployDialogOpen] = useState(false);

  return (
    <>
      <div className="flex flex-col min-w-0 h-dvh bg-background">
        <ChatHeader selectedModelId={selectedModelId} user={user} />

        <div
          ref={messagesContainerRef}
          className="flex flex-col min-w-0 gap-6 flex-1 overflow-y-scroll"
        >
          {messages.length === 0 && <Overview />}

          {messages.map((message) => (
            <PreviewMessage
              key={message.id}
              role={message.role}
              content={message.content}
              attachments={message.experimental_attachments}
              toolInvocations={message.toolInvocations}
              canvas={canvas}
              setCanvas={setCanvas}
            />
          ))}

          <div
            ref={messagesEndRef}
            className="shrink-0 min-w-[24px] min-h-[24px]"
          />
        </div>
        <form className="flex mx-auto px-4 bg-background pb-4 md:pb-6 gap-2 w-full md:max-w-3xl">
          <MultimodalInput
            input={input}
            setInput={setInput}
            handleSubmit={handleSubmit}
            isLoading={isLoading}
            stop={stop}
            attachments={attachments}
            setAttachments={setAttachments}
            messages={messages}
            setMessages={setMessages}
            append={append}
          />
        </form>
      </div>

      <AnimatePresence>
        {canvas && canvas.isVisible && (
          <Canvas
            input={input}
            setInput={setInput}
            handleSubmit={handleSubmit}
            isLoading={isLoading}
            stop={stop}
            attachments={attachments}
            setAttachments={setAttachments}
            append={append}
            canvas={canvas}
            setCanvas={setCanvas}
            messages={messages}
            setMessages={setMessages}
          />
        )}
      </AnimatePresence>

      <CanvasStreamHandler
        streamingData={streamingData}
        setCanvas={setCanvas}
      />

      <DeployDialog
        isOpen={isDeployDialogOpen}
        setIsOpen={setIsDeployDialogOpen}
      />
    </>
  );
}<|MERGE_RESOLUTION|>--- conflicted
+++ resolved
@@ -5,11 +5,7 @@
 import { AnimatePresence } from 'framer-motion';
 import { User } from 'next-auth';
 import { useState } from 'react';
-<<<<<<< HEAD
-import { toast } from 'sonner';
-=======
 import { useWindowSize } from 'usehooks-ts';
->>>>>>> 5190b109
 
 import { ChatHeader } from '@/components/custom/chat-header';
 import { Message as PreviewMessage } from '@/components/custom/message';
@@ -57,8 +53,6 @@
     },
   });
 
-<<<<<<< HEAD
-=======
   const { width: windowWidth = 1920, height: windowHeight = 1080 } =
     useWindowSize();
 
@@ -76,11 +70,9 @@
     },
   });
 
->>>>>>> 5190b109
   const [messagesContainerRef, messagesEndRef] =
     useScrollToBottom<HTMLDivElement>();
 
-  const [canvas, setCanvas] = useState<UICanvas | null>(null);
   const [attachments, setAttachments] = useState<Array<Attachment>>([]);
   const [isDeployDialogOpen, setIsDeployDialogOpen] = useState(false);
 
